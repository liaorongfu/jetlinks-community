--- conflicted
+++ resolved
@@ -153,11 +153,7 @@
             return Flux.defer(() -> param
                 .execute(timeSeriesManager.getService(DeviceTimeSeriesMetric.deviceMetrics())::aggregation)
                 .index((index, data) -> SimpleMeasurementValue.of(
-<<<<<<< HEAD
-                    data.getLong("count").orElse(0L),
-=======
                     data.getLong("count",0),
->>>>>>> bf6e7587
                     data.getString("time").orElse(""),
                     index)))
                 .take(param.getLimit());
