--- conflicted
+++ resolved
@@ -538,16 +538,14 @@
             .flatMap(product -> Mono.zip(Mono.just(product), product.getMetadata()));
     }
 
-<<<<<<< HEAD
-=======
     protected List<PropertyMetadata> getPropertyMetadata(DeviceMetadata metadata, String... properties) {
         if (properties == null || properties.length == 0) {
             return metadata.getProperties();
         }
         if (properties.length == 1) {
             return metadata.getProperty(properties[0])
-                           .map(Arrays::asList)
-                           .orElseGet(Collections::emptyList);
+                .map(Arrays::asList)
+                .orElseGet(Collections::emptyList);
         }
         Set<String> ids = new HashSet<>(Arrays.asList(properties));
         return metadata
@@ -557,12 +555,12 @@
             .collect(Collectors.toList());
     }
 
-
-
-    private final AtomicInteger nanoInc = new AtomicInteger();
-
->>>>>>> 68bed142
-    //将毫秒转为纳秒，努力让数据不重复
+    /**
+     * 将毫秒转为纳秒，努力让数据不重复
+     *
+     * @param millis 毫秒值
+     * @return 尽可能不会重复的long值
+     */
     protected long createUniqueNanoTime(long millis) {
         long nano = TimeUnit.MILLISECONDS.toNanos(millis);
 
