--- conflicted
+++ resolved
@@ -3,10 +3,6 @@
 import io.swagger.v3.oas.annotations.Operation;
 import io.swagger.v3.oas.annotations.Parameter;
 import io.swagger.v3.oas.annotations.tags.Tag;
-<<<<<<< HEAD
-import lombok.AllArgsConstructor;
-=======
->>>>>>> 84a34185
 import org.apache.commons.collections4.CollectionUtils;
 import org.hswebframework.ezorm.rdb.mapping.defaults.SaveResult;
 import org.hswebframework.web.api.crud.entity.PagerResult;
@@ -25,27 +21,18 @@
 import reactor.core.publisher.Flux;
 import reactor.core.publisher.Mono;
 
-<<<<<<< HEAD
-import java.util.Collections;
-import java.util.List;
-import java.util.function.Function;
-=======
 import java.util.List;
 import java.util.function.Function;
 import java.util.stream.Collectors;
->>>>>>> 84a34185
 
 @RequestMapping("/organization")
 @RestController
 @Resource(id = "organization", name = "机构管理")
 @Tag(name = "机构管理")
-@AllArgsConstructor
 public class OrganizationController {
     static String orgDimensionTypeId = "org";
-
-    private final DefaultDimensionService dimensionService;
-
-    private final DefaultDimensionUserService dimensionUserService;
+    @Autowired
+    private DefaultDimensionService dimensionService;
 
     @Autowired
     private DefaultDimensionUserService dimensionUserService;
@@ -160,16 +147,6 @@
     @Operation(summary = "绑定用户到机构")
     public Mono<Integer> bindUser(@Parameter(description = "机构ID") @PathVariable String id,
                                   @Parameter(description = "用户ID")
-<<<<<<< HEAD
-                                  @RequestBody Mono<List<String>> userIdStream) {
-
-        return userIdStream
-            .flatMapIterable(Function.identity())
-            .map(userId -> {
-                DimensionUserEntity userEntity = new DimensionUserEntity();
-                userEntity.setUserId(userId);
-                userEntity.setUserName(userId);
-=======
                                   @RequestBody Mono<List<String>> userId) {
 
         return userId
@@ -178,7 +155,6 @@
                 DimensionUserEntity userEntity = new DimensionUserEntity();
                 userEntity.setUserId(uId);
                 userEntity.setUserName(uId);
->>>>>>> 84a34185
                 userEntity.setDimensionId(id);
                 userEntity.setDimensionTypeId(orgDimensionTypeId);
                 userEntity.setDimensionName(orgDimensionTypeId);
@@ -194,14 +170,8 @@
     @Operation(summary = "从机构解绑用户")
     public Mono<Integer> unbindUser(@Parameter(description = "机构ID") @PathVariable String id,
                                     @Parameter(description = "用户ID")
-<<<<<<< HEAD
-                                    @RequestBody Mono<List<String>> userIdStream) {
-        return userIdStream
-            .filter(CollectionUtils::isNotEmpty)
-=======
                                     @RequestBody Mono<List<String>> userId) {
         return userId
->>>>>>> 84a34185
             .flatMap(newUserIdList -> dimensionUserService
                 .createDelete()
                 .where(DimensionUserEntity::getDimensionTypeId, orgDimensionTypeId)
