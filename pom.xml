--- conflicted
+++ resolved
@@ -20,17 +20,6 @@
         <java.version>1.8</java.version>
         <project.build.jdk>${java.version}</project.build.jdk>
         <hsweb.framework.version>4.0.14</hsweb.framework.version>
-<<<<<<< HEAD
-        <easyorm.version>4.0.14</easyorm.version>
-        <hsweb.expands.version>3.0.2</hsweb.expands.version>
-        <jetlinks.version>1.1.10</jetlinks.version>
-        <r2dbc.version>Arabba-SR10</r2dbc.version>
-        <vertx.version>4.2.3</vertx.version>
-        <netty.version>4.1.73.Final</netty.version>
-        <elasticsearch.version>7.11.2</elasticsearch.version>
-        <reactor.excel.version>1.0.3</reactor.excel.version>
-        <reactor.ql.version>1.0.13</reactor.ql.version>
-=======
         <easyorm.version>4.1.0-SNAPSHOT</easyorm.version>
         <hsweb.expands.version>3.0.2</hsweb.expands.version>
         <jetlinks.version>1.2.0-SNAPSHOT</jetlinks.version>
@@ -40,7 +29,6 @@
         <reactor.excel.version>1.0.3</reactor.excel.version>
         <reactor.ql.version>1.0.14</reactor.ql.version>
         <californium.version>3.3.1</californium.version>
->>>>>>> e5cb5577
         <fastjson.version>1.2.83</fastjson.version>
         <reactor.version>2020.0.18</reactor.version>
         <vertx.version>4.3.0</vertx.version>
