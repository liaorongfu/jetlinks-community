<?xml version="1.0" encoding="UTF-8"?>
<project xmlns="http://maven.apache.org/POM/4.0.0" xmlns:xsi="http://www.w3.org/2001/XMLSchema-instance" xsi:schemaLocation="http://maven.apache.org/POM/4.0.0 http://maven.apache.org/xsd/maven-4.0.0.xsd">
    <modelVersion>4.0.0</modelVersion>

    <groupId>org.jetlinks.community</groupId>
    <artifactId>jetlinks-community</artifactId>
    <version>2.0.0-SNAPSHOT</version>
    <modules>
        <module>jetlinks-components</module>
        <module>jetlinks-manager</module>
        <module>jetlinks-standalone</module>
    </modules>
    <packaging>pom</packaging>
    <properties>
        <project.build.sourceEncoding>UTF-8</project.build.sourceEncoding>
        <project.build.locales>zh_CN</project.build.locales>
        <spring.boot.version>2.7.3</spring.boot.version>
        <java.version>1.8</java.version>
        <project.build.jdk>${java.version}</project.build.jdk>
        <hsweb.framework.version>4.0.15</hsweb.framework.version>
        <easyorm.version>4.1.0</easyorm.version>
        <hsweb.expands.version>3.0.2</hsweb.expands.version>
        <jetlinks.version>1.2.0</jetlinks.version>
        <r2dbc.version>Borca-SR2</r2dbc.version>
        <netty.version>4.1.82.Final</netty.version>
        <elasticsearch.version>7.17.5</elasticsearch.version>
        <reactor.excel.version>1.0.4</reactor.excel.version>
        <reactor.ql.version>1.0.15</reactor.ql.version>
        <californium.version>3.7.0</californium.version>
        <fastjson.version>1.2.83</fastjson.version>
        <reactor.version>2020.0.22</reactor.version>
        <vertx.version>4.3.3</vertx.version>
        <log4j.version>2.18.0</log4j.version>
        <logback.version>1.2.11</logback.version>
        <springdoc.version>1.6.11</springdoc.version>
        <jackson.version>2.13.4</jackson.version>
        <opentelemetry.version>1.17.0</opentelemetry.version>
        <swagger.version>2.2.2</swagger.version>
        <jna.version>5.12.1</jna.version>
    </properties>


    <build>
        <finalName>${project.artifactId}</finalName>
        <resources>
            <resource>
                <directory>src/main/resources</directory>
                <filtering>true</filtering>
            </resource>
        </resources>

        <pluginManagement>
            <plugins>
                <plugin>
                    <groupId>org.apache.maven.plugins</groupId>
                    <artifactId>maven-install-plugin</artifactId>
                    <version>2.4</version>
                </plugin>

                <plugin>
                    <groupId>org.springframework.boot</groupId>
                    <artifactId>spring-boot-maven-plugin</artifactId>
                    <version>${spring.boot.version}</version>
                </plugin>

                <plugin>
                    <groupId>org.apache.maven.plugins</groupId>
                    <artifactId>maven-deploy-plugin</artifactId>
                    <version>2.8.2</version>
                </plugin>
            </plugins>
        </pluginManagement>

        <plugins>
            <plugin>
                <groupId>org.apache.maven.plugins</groupId>
                <artifactId>maven-compiler-plugin</artifactId>
                <version>3.1</version>
                <configuration>
                    <source>${project.build.jdk}</source>
                    <target>${project.build.jdk}</target>
                    <encoding>${project.build.sourceEncoding}</encoding>
                </configuration>
            </plugin>
            <plugin>
                <groupId>org.jacoco</groupId>
                <artifactId>jacoco-maven-plugin</artifactId>
                <version>0.8.7</version>
                <executions>
                    <execution>
                        <goals>
                            <goal>prepare-agent</goal>
                        </goals>
                        <configuration>
                            <propertyName>jacocoArgLine</propertyName>
                        </configuration>
                    </execution>
                    <execution>
                        <id>report</id>
                        <phase>test</phase>
                        <goals>
                            <goal>report</goal>
                        </goals>
                    </execution>
                </executions>
            </plugin>

            <plugin>
                <groupId>org.apache.maven.plugins</groupId>
                <artifactId>maven-source-plugin</artifactId>
                <version>2.4</version>
                <executions>
                    <execution>
                        <id>attach-sources</id>
                        <goals>
                            <goal>jar-no-fork</goal>
                        </goals>
                    </execution>
                </executions>
            </plugin>

            <plugin>
                <groupId>org.codehaus.gmavenplus</groupId>
                <artifactId>gmavenplus-plugin</artifactId>
                <version>1.6.1</version>
                <executions>
                    <execution>
                        <goals>
                            <goal>addTestSources</goal>
                            <goal>compile</goal>
                            <goal>compileTests</goal>
                        </goals>
                    </execution>
                </executions>
                <dependencies>
                    <dependency>
                        <groupId>org.codehaus.groovy</groupId>
                        <artifactId>groovy</artifactId>
                        <version>2.5.14</version>
                    </dependency>
                </dependencies>
            </plugin>

            <plugin>
                <groupId>org.apache.maven.plugins</groupId>
                <artifactId>maven-surefire-plugin</artifactId>
                <version>2.22.0</version>
                <configuration>
                    <includes>
                        <include>**/*Test.java</include>
                        <include>**/*Tests.java</include>
                        <include>**/*TestCase.java</include>
                    </includes>
                    <argLine>-Dfile.encoding=UTF-8 ${jacocoArgLine}</argLine>
                </configuration>
            </plugin>

        </plugins>
    </build>

    <dependencyManagement>

        <dependencies>

            <dependency>
                <groupId>net.java.dev.jna</groupId>
                <artifactId>jna</artifactId>
                <version>${jna.version}</version>
            </dependency>

            <dependency>
                <groupId>net.java.dev.jna</groupId>
                <artifactId>jna-platform</artifactId>
                <version>${jna.version}</version>
            </dependency>

            <dependency>
                <groupId>org.yaml</groupId>
                <artifactId>snakeyaml</artifactId>
                <version>1.32</version>
            </dependency>

            <dependency>
                <groupId>org.json</groupId>
                <artifactId>json</artifactId>
                <version>20180130</version>
            </dependency>

            <dependency>
                <groupId>org.jsoup</groupId>
                <artifactId>jsoup</artifactId>
                <version>1.15.3</version>
            </dependency>

            <dependency>
                <groupId>com.h2database</groupId>
                <artifactId>h2</artifactId>
                <version>2.1.210</version>
            </dependency>

            <dependency>
                <groupId>org.springdoc</groupId>
                <artifactId>springdoc-openapi-common</artifactId>
                <version>${springdoc.version}</version>
            </dependency>

            <dependency>
                <groupId>org.springdoc</groupId>
                <artifactId>springdoc-openapi-webflux-core</artifactId>
                <version>${springdoc.version}</version>
            </dependency>

            <dependency>
                <groupId>org.springdoc</groupId>
                <artifactId>springdoc-openapi-webflux-ui</artifactId>
                <version>${springdoc.version}</version>
            </dependency>

            <dependency>
                <groupId>org.apache.logging.log4j</groupId>
                <artifactId>log4j-to-slf4j</artifactId>
                <version>${log4j.version}</version>
            </dependency>

            <dependency>
                <groupId>org.apache.logging.log4j</groupId>
                <artifactId>log4j-api</artifactId>
                <version>${log4j.version}</version>
            </dependency>

            <dependency>
                <groupId>org.apache.logging.log4j</groupId>
                <artifactId>log4j-core</artifactId>
                <version>${log4j.version}</version>
            </dependency>

            <!-- https://mvnrepository.com/artifact/org.bouncycastle/bcprov-jdk15on -->
            <dependency>
                <groupId>org.bouncycastle</groupId>
                <artifactId>bcprov-jdk15on</artifactId>
                <version>1.69</version>
            </dependency>

            <dependency>
                <groupId>org.bouncycastle</groupId>
                <artifactId>bcpkix-jdk15on</artifactId>
                <version>1.70</version>
            </dependency>

            <dependency>
                <groupId>com.fasterxml.jackson</groupId>
                <artifactId>jackson-bom</artifactId>
                <version>${jackson.version}</version>
                <type>pom</type>
                <scope>import</scope>
            </dependency>

            <dependency>
                <groupId>commons-codec</groupId>
                <artifactId>commons-codec</artifactId>
                <version>1.15</version>
            </dependency>

            <dependency>
                <groupId>io.netty</groupId>
                <artifactId>netty-bom</artifactId>
                <version>${netty.version}</version>
                <type>pom</type>
                <scope>import</scope>
            </dependency>

            <dependency>
                <groupId>io.projectreactor</groupId>
                <artifactId>reactor-bom</artifactId>
                <version>${reactor.version}</version>
                <type>pom</type>
                <scope>import</scope>
            </dependency>

            <dependency>
                <groupId>io.vertx</groupId>
                <artifactId>vertx-dependencies</artifactId>
                <version>${vertx.version}</version>
                <type>pom</type>
                <scope>import</scope>
            </dependency>

            <dependency>
                <groupId>org.eclipse.californium</groupId>
                <artifactId>californium-core</artifactId>
                <version>${californium.version}</version>
            </dependency>

            <dependency>
                <groupId>org.eclipse.californium</groupId>
                <artifactId>scandium</artifactId>
                <version>${californium.version}</version>
            </dependency>

            <dependency>
                <groupId>org.jetlinks</groupId>
                <artifactId>reactor-ql</artifactId>
                <version>${reactor.ql.version}</version>
            </dependency>

            <dependency>
                <groupId>org.hswebframework</groupId>
                <artifactId>reactor-excel</artifactId>
                <version>${reactor.excel.version}</version>
            </dependency>

            <dependency>
                <groupId>io.vavr</groupId>
                <artifactId>vavr</artifactId>
                <version>0.9.2</version>
            </dependency>

            <dependency>
                <groupId>ch.qos.logback</groupId>
                <artifactId>logback-classic</artifactId>
                <version>${logback.version}</version>
            </dependency>

            <dependency>
                <groupId>ch.qos.logback</groupId>
                <artifactId>logback-core</artifactId>
                <version>${logback.version}</version>
            </dependency>

            <dependency>
                <groupId>com.alibaba</groupId>
                <artifactId>fastjson</artifactId>
                <version>${fastjson.version}</version>
            </dependency>

            <dependency>
                <groupId>io.r2dbc</groupId>
                <artifactId>r2dbc-bom</artifactId>
                <version>${r2dbc.version}</version>
                <type>pom</type>
                <scope>import</scope>
            </dependency>

            <dependency>
                <groupId>org.springframework.boot</groupId>
                <artifactId>spring-boot-dependencies</artifactId>
                <version>${spring.boot.version}</version>
                <type>pom</type>
                <scope>import</scope>
            </dependency>

            <dependency>
                <groupId>org.hswebframework.web</groupId>
                <artifactId>hsweb-framework</artifactId>
                <version>${hsweb.framework.version}</version>
                <type>pom</type>
                <scope>import</scope>
                <exclusions>
                    <exclusion>
                        <groupId>io.r2dbc</groupId>
                        <artifactId>r2dbc-bom</artifactId>
                    </exclusion>
                    <exclusion>
                        <groupId>org.springframework.boot</groupId>
                        <artifactId>spring-boot-dependencies</artifactId>
                    </exclusion>
                </exclusions>
            </dependency>

            <dependency>
                <groupId>org.hswebframework.web</groupId>
                <artifactId>hsweb-core</artifactId>
                <version>${hsweb.framework.version}</version>
            </dependency>

            <dependency>
                <groupId>org.jetlinks</groupId>
                <artifactId>rule-engine-support</artifactId>
                <version>${jetlinks.version}</version>
            </dependency>

            <dependency>
                <groupId>org.jetlinks</groupId>
                <artifactId>jetlinks-supports</artifactId>
                <version>${jetlinks.version}</version>
            </dependency>


            <dependency>
                <groupId>com.google.guava</groupId>
                <artifactId>guava</artifactId>
                <version>31.0.1-jre</version>
            </dependency>

            <dependency>
                <groupId>org.elasticsearch.client</groupId>
                <artifactId>elasticsearch-rest-high-level-client</artifactId>
                <version>${elasticsearch.version}</version>
            </dependency>

            <dependency>
                <groupId>org.elasticsearch</groupId>
                <artifactId>elasticsearch</artifactId>
                <version>${elasticsearch.version}</version>
            </dependency>

            <dependency>
                <groupId>org.elasticsearch.client</groupId>
                <artifactId>elasticsearch-rest-client</artifactId>
                <version>${elasticsearch.version}</version>
            </dependency>

            <dependency>
                <groupId>org.elasticsearch.plugin</groupId>
                <artifactId>transport-netty4-client</artifactId>
                <version>${elasticsearch.version}</version>
            </dependency>

            <dependency>
                <groupId>org.hswebframework</groupId>
                <artifactId>hsweb-easy-orm-core</artifactId>
                <version>${easyorm.version}</version>
            </dependency>

            <dependency>
                <groupId>org.hswebframework</groupId>
                <artifactId>hsweb-easy-orm-rdb</artifactId>
                <version>${easyorm.version}</version>
                <exclusions>
                    <exclusion>
                        <groupId>io.r2dbc</groupId>
                        <artifactId>r2dbc-bom</artifactId>
                    </exclusion>
                </exclusions>
            </dependency>

            <dependency>
                <groupId>io.swagger.core.v3</groupId>
                <artifactId>swagger-annotations</artifactId>
                <version>${swagger.version}</version>
            </dependency>

            <dependency>
                <groupId>org.apache.commons</groupId>
                <artifactId>commons-text</artifactId>
                <version>1.10.0</version>
            </dependency>

        </dependencies>
    </dependencyManagement>

    <dependencies>

        <dependency>
            <groupId>org.apache.commons</groupId>
            <artifactId>commons-text</artifactId>
<<<<<<< HEAD
            <version>1.10.0</version>
=======
>>>>>>> bf6e7587
        </dependency>

        <dependency>
            <groupId>commons-lang</groupId>
            <artifactId>commons-lang</artifactId>
            <version>2.6</version>
        </dependency>

        <dependency>
            <groupId>org.springframework.boot</groupId>
            <artifactId>spring-boot-starter-test</artifactId>
            <scope>test</scope>
        </dependency>

        <dependency>
            <groupId>org.junit.jupiter</groupId>
            <artifactId>junit-jupiter-api</artifactId>
            <scope>test</scope>
        </dependency>

        <dependency>
            <groupId>org.junit.jupiter</groupId>
            <artifactId>junit-jupiter-params</artifactId>
            <scope>test</scope>
        </dependency>

        <dependency>
            <groupId>org.junit.jupiter</groupId>
            <artifactId>junit-jupiter-engine</artifactId>
            <scope>test</scope>
        </dependency>

        <dependency>
            <groupId>org.testcontainers</groupId>
            <artifactId>testcontainers</artifactId>
            <version>1.17.4</version>
            <scope>test</scope>
        </dependency>

        <dependency>
            <groupId>org.testcontainers</groupId>
            <artifactId>junit-jupiter</artifactId>
            <version>1.17.4</version>
            <scope>test</scope>
        </dependency>

        <dependency>
            <groupId>io.projectreactor</groupId>
            <artifactId>reactor-test</artifactId>
            <scope>test</scope>
        </dependency>

        <dependency>
            <groupId>org.springframework</groupId>
            <artifactId>spring-context-indexer</artifactId>
        </dependency>

        <dependency>
            <groupId>io.projectreactor</groupId>
            <artifactId>reactor-core</artifactId>
        </dependency>

        <dependency>
            <groupId>org.codehaus.groovy</groupId>
            <artifactId>groovy</artifactId>
        </dependency>

        <dependency>
            <groupId>junit</groupId>
            <artifactId>junit</artifactId>
            <scope>test</scope>
        </dependency>

        <dependency>
            <groupId>org.slf4j</groupId>
            <artifactId>slf4j-api</artifactId>
        </dependency>

        <dependency>
            <groupId>ch.qos.logback</groupId>
            <artifactId>logback-classic</artifactId>
        </dependency>

        <dependency>
            <groupId>org.projectlombok</groupId>
            <artifactId>lombok</artifactId>
            <scope>provided</scope>
        </dependency>

        <dependency>
            <groupId>org.springframework.boot</groupId>
            <artifactId>spring-boot-configuration-processor</artifactId>
            <optional>true</optional>
        </dependency>


    </dependencies>

    <repositories>
        <repository>
            <id>aliyun-nexus</id>
            <name>aliyun</name>
            <url>https://maven.aliyun.com/nexus/content/groups/public/</url>
            <snapshots>
                <enabled>false</enabled>
            </snapshots>
        </repository>

        <repository>
            <id>hsweb-nexus</id>
            <name>Nexus Release Repository</name>
            <url>https://nexus.hsweb.me/content/groups/public/</url>
            <releases>
                <enabled>false</enabled>
            </releases>
            <snapshots>
                <enabled>true</enabled>
                <updatePolicy>always</updatePolicy>
            </snapshots>
        </repository>

    </repositories>

    <distributionManagement>
        <repository>
            <id>releases</id>
            <name>Nexus Release Repository</name>
            <url>https://nexus.hsweb.me/content/repositories/releases/</url>
        </repository>
        <snapshotRepository>
            <id>snapshots</id>
            <name>Nexus Snapshot Repository</name>
            <url>https://nexus.hsweb.me/content/repositories/snapshots/</url>
        </snapshotRepository>
    </distributionManagement>

    <pluginRepositories>
        <pluginRepository>
            <id>aliyun-nexus</id>
            <name>aliyun</name>
            <url>https://maven.aliyun.com/nexus/content/groups/public/</url>
        </pluginRepository>
    </pluginRepositories>
</project><|MERGE_RESOLUTION|>--- conflicted
+++ resolved
@@ -1,5 +1,7 @@
 <?xml version="1.0" encoding="UTF-8"?>
-<project xmlns="http://maven.apache.org/POM/4.0.0" xmlns:xsi="http://www.w3.org/2001/XMLSchema-instance" xsi:schemaLocation="http://maven.apache.org/POM/4.0.0 http://maven.apache.org/xsd/maven-4.0.0.xsd">
+<project xmlns="http://maven.apache.org/POM/4.0.0"
+         xmlns:xsi="http://www.w3.org/2001/XMLSchema-instance"
+         xsi:schemaLocation="http://maven.apache.org/POM/4.0.0 http://maven.apache.org/xsd/maven-4.0.0.xsd">
     <modelVersion>4.0.0</modelVersion>
 
     <groupId>org.jetlinks.community</groupId>
@@ -238,7 +240,7 @@
             <dependency>
                 <groupId>org.bouncycastle</groupId>
                 <artifactId>bcprov-jdk15on</artifactId>
-                <version>1.69</version>
+                <version>1.70</version>
             </dependency>
 
             <dependency>
@@ -454,10 +456,6 @@
         <dependency>
             <groupId>org.apache.commons</groupId>
             <artifactId>commons-text</artifactId>
-<<<<<<< HEAD
-            <version>1.10.0</version>
-=======
->>>>>>> bf6e7587
         </dependency>
 
         <dependency>
